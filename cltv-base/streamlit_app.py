import streamlit as st
import pandas as pd
import numpy as np
import os
from pathlib import Path
import shutil 
import plotly.express as px 
import json
from typing import Dict
import plotly.graph_objects as go
from plotly.subplots import make_subplots

# Import Kedro specific components
from kedro.framework.session import KedroSession
from kedro.framework.startup import bootstrap_project

# Defined paths based on Kedro's data structure at the top level
KEDRO_PROJECT_ROOT = Path(__file__).parent
DATA_00_EXTERNAL = KEDRO_PROJECT_ROOT / "data" / "00_external"
DATA_01_RAW = KEDRO_PROJECT_ROOT / "data" / "01_raw"
DATA_02_INTERMEDIATE = KEDRO_PROJECT_ROOT / "data" / "02_intermediate"
DATA_03_PRIMARY = KEDRO_PROJECT_ROOT / "data" / "03_primary" # For models/reports
DATA_04_FEATURE = KEDRO_PROJECT_ROOT / "data" / "04_feature" # New for final UI data

# Ensure directories exist
DATA_00_EXTERNAL.mkdir(parents=True, exist_ok=True)
DATA_01_RAW.mkdir(parents=True, exist_ok=True)
DATA_02_INTERMEDIATE.mkdir(parents=True, exist_ok=True)
DATA_03_PRIMARY.mkdir(parents=True, exist_ok=True)
DATA_04_FEATURE.mkdir(parents=True, exist_ok=True)

# Define the FIXED target paths for raw data that Kedro will read from
FIXED_ORDERS_RAW_PATH = DATA_00_EXTERNAL / "current_orders_data.csv"
FIXED_TRANSACTIONS_RAW_PATH = DATA_00_EXTERNAL / "current_transactions_data.csv"

# Sample data paths (assuming they are in data/01_raw as per Kedro convention)
SAMPLE_ORDER_PATH = DATA_01_RAW / "Orders_v2.csv"
SAMPLE_TRANS_PATH = DATA_01_RAW / "Transactional.csv"


bootstrap_project(KEDRO_PROJECT_ROOT)

@st.cache_data(show_spinner=False)
def run_kedro_main_pipeline_and_load_ui_data():
    """
    Executes the main Kedro pipeline and loads all pre-calculated UI data.
    """
    try:
        with KedroSession.create(project_path=KEDRO_PROJECT_ROOT) as session:
            context = session.load_context()
            # Run the "full_pipeline" as registered in pipeline_registry.py
            session.run(pipeline_name="full_pipeline") 
            
            ui_data = {}
            ui_data['rfm_segmented'] = context.catalog.load("final_rfm_cltv_churn_data") 
            ui_data['kpi_data'] = context.catalog.load("kpi_data_for_ui")
            ui_data['segment_summary'] = context.catalog.load("segment_summary_data_for_ui")
            ui_data['segment_counts'] = context.catalog.load("segment_counts_data_for_ui")
            ui_data['top_products_by_segment'] = context.catalog.load("top_products_by_segment_data_for_ui")
            ui_data['predicted_cltv_display'] = context.catalog.load("predicted_cltv_display_data_for_ui")
            ui_data['cltv_comparison'] = context.catalog.load("cltv_comparison_data_for_ui")
            ui_data['realization_curve'] = context.catalog.load("realization_curve_data_for_ui")
            ui_data['churn_summary'] = context.catalog.load("churn_summary_data_for_ui")
            ui_data['active_days_summary'] = context.catalog.load("active_days_summary_data_for_ui")
            ui_data['churn_detailed_view'] = context.catalog.load("churn_detailed_view_data_for_ui")
            ui_data['customers_at_risk'] = context.catalog.load("customers_at_risk_df")
            # ui_data['recency_threshold'] = context.catalog.load("calculated_at_risk_threshold")
            ui_data['df_orders_merged'] = context.catalog.load("orders_merged_with_user_id")
            ui_data['df_transactions_typed'] = context.catalog.load("transactions_typed")
            ui_data['calculated_distribution_threshold'] = context.catalog.load("calculated_distribution_threshold")
            ui_data['calculated_user_value_threshold'] = context.catalog.load("calculated_user_value_threshold")
            ui_data['calculated_ml_threshold'] = context.catalog.load("calculated_ml_threshold")
            # 
            # **- NEW LOAD -**
            # 
            ui_data['churn_performance'] = context.catalog.load("churn_performance_metrics_for_ui")

            def _safe_load(name):
                try:
                    return context.catalog.load(name)
                except Exception:
                    return None

            ui_data['monthly_rfm'] = _safe_load("monthly_rfm")
            ui_data['quarterly_rfm'] = _safe_load("quarterly_rfm")
            ui_data['monthly_pair_migrations'] = _safe_load("monthly_pair_migrations") 
            ui_data['quarterly_pair_migrations'] = _safe_load("quarterly_pair_migrations")

        return ui_data
    except Exception as e:
        st.error(f"Error running Kedro pipeline or loading UI data: {e}")
        return None


# date formater
def format_date_with_ordinal(date):
    if pd.isna(date):
        return "N/A"
    day = int(date.strftime('%d'))
    suffix = 'th' if 11 <= day <= 13 else {1: 'st', 2: 'nd', 3: 'rd'}.get(day % 10, 'th')
    return f"{day}{suffix} {date.strftime('%B %Y')}"

# --- Streamlit UI Rendering Functions  ---

def kpi_card(title, value, color="black"):
    st.markdown(f"""
        <div style="background-color:#aee2fd;
                    padding:18px 12px 14px 12px;
                    border-radius:10px;
                    box-shadow: 0 4px 10px rgba(0, 0, 0, 0.2);
                    min-height:100px;
                    color:black;
                    text-align:center">
            <div style="font-size:16px; font-weight:600; margin-bottom:6px;">{title}</div>
            <div style="font-size:24px; font-weight:bold; color:{color};">{value}</div>
        </div>
    """, unsafe_allow_html=True)

def show_findings_ui(kpi_data: Dict, segment_summary_data: pd.DataFrame, segment_counts_data: pd.DataFrame, top_products_by_segment_data: Dict[str, pd.DataFrame], df_orders_merged: pd.DataFrame):
    st.subheader("Key Performance Indicators")

    # Display Data Timeframe prominently but outside KPI cards
    start_date_kpi = kpi_data.get('start_date', "N/A").iloc[0]
    end_date_kpi = kpi_data.get('end_date', "N/A").iloc[0]
    st.info(f"Data Timeframe: {start_date_kpi} to {end_date_kpi}")
    st.markdown("---") # Add a separator

    # KPIs are now based on the full dataset as processed by Kedro
    total_revenue = kpi_data['total_revenue'].iloc[0]
    total_Orders = kpi_data['total_orders'].iloc[0]
    total_customers = kpi_data['total_customers'].iloc[0]
    avg_aov = kpi_data['avg_aov'].iloc[0]
    avg_cltv = kpi_data['avg_cltv'].iloc[0]
    avg_orders_per_user = kpi_data['avg_txns_per_user'].iloc[0]
    
    row1_kpis = st.columns(3, gap="small")
    with row1_kpis[0]: kpi_card("Total Customers", total_customers, color="black")
    with row1_kpis[1]: kpi_card("Total Revenue", f"${total_revenue:,.0f}", color="black")
    with row1_kpis[2]: kpi_card("Total Orders", f"{total_Orders:.0f}", color="black")
    
    
    st.markdown("<div style='margin-top: 15px;'></div>", unsafe_allow_html=True)

    row2_kpis = st.columns(3, gap="small")
    with row2_kpis[0]: kpi_card("Average CLTV", f"${avg_cltv:,.0f}")
    with row2_kpis[1]: kpi_card("Avg Transactions/User", f"{avg_orders_per_user:.0f}")
    with row2_kpis[2]: kpi_card("Average Order Value", f"${avg_aov:.0f}")


    st.divider()
    st.subheader("Segment Visuals")

    segment_colors = {
        "Champions": "rgba(218, 165, 32, 1.0)",
        "Potential Champions": "rgba(60, 179, 113, 1.0)",
        "Customers Needing Attention": "rgba(255, 165, 0, 1.0)",
        "Recent Customers": "rgba(70, 130, 180, 1.0)",
        "Loyal Lapsers": "rgba(106, 90, 205, 1.0)",
        "About to Sleep": "rgba(255, 99, 71, 1.0)",
        "Lost": "rgba(128, 128, 128, 1.0)"
    }

    # Define segment order and descriptions at the start of the function
    segment_order_display = ['Champions', 'Potential Champions', 'Recent Customers', 
                 'Customers Needing Attention', 'Loyal Lapsers', 'About to Sleep', 'Lost']
    
    segment_descriptions = {
        'Champions': "The cream of the crop - your top customers who are the most loyal and generate the most of the revenue. They buy recently, frequently, and spend a lot.",
        'Potential Champions': "Recent customers who have made a few purchases and have good potential to become loyal customers if nurtured. They need attention to increase frequency and monetary value.",
        'Recent Customers': "Customers who have made a purchase very recently. They are still fresh and might make repeat purchases soon.",
        'Customers Needing Attention': "Customers who haven't purchased for a while and might be at risk of churning. They need re-engagement strategies.",
        'About to Sleep': "Customers who were active but haven't purchased recently. They are on the verge of becoming 'Lost'.",
        'Loyal Lapsers': "Customers who haven't purchased for a significant period and are likely to churn. Customers who used make more revenue are now at the verge of being of lost.",
        'Lost': "Customers who have not purchased for the longest time and are highly unlikely to return.",
        'Unclassified': "Customers who do not fit clearly into any of the defined RFM segments. Further analysis may be needed for these."
    }


    
    if not segment_counts_data.empty:
        st.markdown("#### Customer Segment Distribution")


        col_chart, col_description = st.columns([0.6, 0.4]) # Adjust ratio as needed
        with col_chart:
            fig1 = px.pie(
            segment_counts_data,
            values='Count',
            names='Segment',
            hole=0.45,
            color='Segment',
            color_discrete_map=segment_colors
)

            fig1.update_traces(textinfo='percent+label', textposition='inside')
            fig1.update_layout(height=500)
            st.plotly_chart(fig1, use_container_width=True)
        with col_description:
            st.markdown("#### Understanding Your Customer Segments")
# Create a selectbox for segment descriptions
            selected_segment_for_desc = st.selectbox(
                "Select a segment to view its description:",
                options=segment_order_display,
                key="segment_description_selector")
            
# Display the description for the selected segment
            if selected_segment_for_desc:
                description = segment_descriptions.get(selected_segment_for_desc, "Description not available.")
                st.markdown(f"**{selected_segment_for_desc}:** {description}")
            else:
                st.info("Please select a segment from the dropdown to view its description.")
# Check if data is available
    if not segment_summary_data.empty and segment_summary_data.shape[0] > 0:
        st.markdown("#### Segment-wise Summary Metrics")
        
        # Create an iterator for the columns
        cards_row_1 = st.columns(4)
        cards_row_2 = st.columns(4)
        all_columns = cards_row_1 + cards_row_2

        # Loop through the available segments and display a card for each
        for i, segment in enumerate(segment_order_display):
            # Use the modulus operator to get the column index (0-7)
            # And select the correct column from all_columns
            col_idx = i % 8
            col = all_columns[i]

            with col:
                card_color = segment_colors.get(segment, '#aee2fd')
                text_color = "black"

                if segment in segment_summary_data.index:
                    metrics = segment_summary_data.loc[segment]
                    st.markdown(f"""
                    <div style="
                        background-color: {card_color};
                        padding: 20px 15px;
                        border-radius: 12px;
                        color: {text_color};
                        min-height: 250px;
                        box-shadow: 0 4px 12px rgba(0, 0, 0, 0.2);
                    ">
                        <h4 style="text-align: center; margin-bottom: 15px; font-size: 20px; font-weight: 700;">
                            {segment}
                        </h4>
                        <ul style="list-style: none; padding: 0; font-size: 16px; font-weight: 500; line-height: 1.8;">
                            <li><b>Avg Order Value:</b> ${metrics['aov']:,.2f}</li>
                            <li><b>Avg CLTV:</b> ${metrics['CLTV']:,.2f}</li>
                            <li><b>Avg Txns/User:</b> {metrics['frequency']:,.2f}</li>
                            <li><b>Days Between Orders:</b> {metrics['avg_days_between_orders']:,.2f}</li>
                            <li><b>Avg Recency:</b> {metrics['recency']:,.0f} days</li>
                            <li><b>Monetary Value:</b> ${metrics['monetary']:,.2f}</li>
                        </ul>
                    </div>
                    """, unsafe_allow_html=True)
                else:
                    # Display a "No data" card to maintain layout
                    st.markdown(f"""
                    <div style="
                        background-color: {card_color};
                        padding: 20px 15px;
                        border-radius: 12px;
                        color: {text_color};
                        min-height: 250px;
                        box-shadow: 0 4px 12px rgba(0, 0, 0, 0.2);
                        display: flex;
                        flex-direction: column;
                        justify-content: center;
                        align-items: center;
                        text-align: center;
                    ">
                        <h4 style="margin-bottom: 15px; font-size: 20px; font-weight: 700;">
                            {segment}
                        </h4>
                        <p style="font-size: 16px; font-weight: 500;">No data available for this segment.</p>
                    </div>
                    """, unsafe_allow_html=True)

    else:
        st.warning("Customer segment distribution data not available for findings.")


    # Top Products by Segment
    st.divider()
    st.markdown("#### Top Products Bought by Segment Customers")
    if top_products_by_segment_data:
    # Add radio button for selection
        metric_choice = st.radio(
            "View Top Products by:",
            ("Total Quantity", "Total Revenue"),
            key="top_products_metric_choice",
            horizontal=True
        )

    # Add 'Overall' as the first option for the selectbox
        new_segment_options = [
            'Overall', 'Champions', 'Potential Champions', 'Recent Customers', 
            'Customers Needing Attention', 'Loyal Lapsers', 'About to Sleep', 'Lost', 'Unclassified'
        ]
        
        selected_segment = st.selectbox(
            "Choose a Customer Segment",
            options=new_segment_options,
            index=0, # Set the default to 'Overall' (the first item)
            key="top_products_segment_select"
        )
        
        # First, get the correct base DataFrame
        all_products_data = pd.concat(top_products_by_segment_data.values()) \
                     .groupby('product_id') \
                     .sum() \
                     .reset_index()
        if selected_segment == 'Overall':
            df_to_process = all_products_data
        else:
            df_to_process = top_products_by_segment_data.get(selected_segment, pd.DataFrame())

        # Then, check if the DataFrame is not empty before proceeding
        if not df_to_process.empty:
            # Determine the column to sort by and chart title based on metric_choice
            if metric_choice == "Total Quantity":
                y_col = 'Total_Quantity'
                y_axis_title = 'Total Quantity'
                text_template = '%{text:.0f}'
                if selected_segment == 'Overall':
                    chart_title = "Top 5 Products by Quantity (Overall)"
                else:
                    chart_title = f"Top 5 Products by Quantity for '{selected_segment}' (All Time)"
            else: # Total Revenue
                y_col = 'Total_Revenue'
                y_axis_title = 'Total Revenue ($)'
                text_template = '$%{text:,.2f}'
                if selected_segment == 'Overall':
                    chart_title = "Top 5 Products by Revenue (Overall)"
                else:
                    chart_title = f"Top 5 Products by Revenue for '{selected_segment}' (All Time)"

            # Now perform the sorting and get the top 5
            current_segment_products = df_to_process.sort_values(
            by=y_col, ascending=False
        ).head(5)
            if not current_segment_products.empty:
    # Determine y-axis column and title based on choice
                if metric_choice == "Total Quantity":
                    y_col = 'Total_Quantity'
                    y_axis_title = 'Total Quantity'
                    text_template = '%{text:.0f}'
                    
                    # Update the chart title for the 'Overall' case
                    if selected_segment == 'Overall':
                        chart_title = "Top 5 Products by Quantity (Overall)"
                    else:
                        chart_title = f"Top 5 Products by Quantity for '{selected_segment}' (All Time)"
                    
                else: # Total Revenue
                    y_col = 'Total_Revenue'
                    y_axis_title = 'Total Revenue ($)'
                    text_template = '$%{text:,.2f}'
                    
                    # Update the chart title for the 'Overall' case
                    if selected_segment == 'Overall':
                        chart_title = "Top 5 Products by Revenue (Overall)"
                    else:
                        chart_title = f"Top 5 Products by Revenue for '{selected_segment}' (All Time)"

                st.markdown(f"#### {chart_title}")
                fig_products = px.bar(
                    current_segment_products,
                    x='product_id',
                    y=y_col, # Dynamic y-axis
                    text=y_col, # Dynamic text
                    labels={'product_id': 'Product ID', y_col: y_axis_title}, # Dynamic label
                    color='product_id',
                    color_discrete_sequence = [
                        '#08306b',   # Very Dark Blue
                        '#2171b5',   # Mid Blue
                        '#4292c6',   # Light Blue
                        '#6baed6',   # Softer Blue
                        "#9dcce6"    # Pale Blue
                    ]
                )
                fig_products.update_traces(texttemplate=text_template, textposition='outside') # Dynamic text format
                fig_products.update_layout(yaxis_title=y_axis_title, xaxis_title="Product ID") # Dynamic axis title
                st.plotly_chart(fig_products, use_container_width=True)
            else:
                st.info(f"No products found for the '{selected_segment}' segment.")
    else:
        st.warning("Top products by segment data not available.")

def show_prediction_tab_ui(predicted_cltv_display_data: pd.DataFrame, cltv_comparison_data: pd.DataFrame):
    # Removed the outer expander for the Predictions tab content
    st.subheader("Predicted CLTV (Next 3 Months) Overview")
    st.caption("Forecasted Customer Lifetime Value using BG/NBD + Gamma-Gamma model.")

    # Nested expander for the Predicted CLTV table
    with st.expander("Predicted CLTV Table", expanded=False):
        if not predicted_cltv_display_data.empty:
            new_segment_options =   ['Champions', 'Potential Champions', 'Recent Customers', 
                 'Customers Needing Attention', 'Loyal Lapsers', 'About to Sleep', 'Lost', 'Unclassified']
            
            table_segment = st.selectbox(
                "Table Filter by Segment", new_segment_options,
                index=0, key="predicted_cltv_table_segment_filter"
            )

            if table_segment != "All":
                filtered_df = predicted_cltv_display_data[predicted_cltv_display_data['segment'] == table_segment].copy()
            else:
                filtered_df = predicted_cltv_display_data.copy()

            st.dataframe(
                filtered_df.style.format({'CLTV': '${:,.2f}', 'predicted_cltv_3m': '${:,.2f}'}),
                use_container_width=True
            )
        else:
            st.warning("Predicted CLTV data not available.")

    # Nested expander for the CLTV Comparison Chart
    with st.expander("CLTV Comparison Chart", expanded=False):
        if not cltv_comparison_data.empty:
            chart_segment_options = ['Champions', 'Potential Champions', 'Recent Customers', 
                 'Customers Needing Attention', 'Loyal Lapsers', 'About to Sleep', 'Lost', 'Unclassified']
            
            selected_chart_segment = st.selectbox(
                "Filter Chart by Segment",
                options=chart_segment_options,
                index=0, # Default to "All"
                key="cltv_comparison_chart_segment_filter"
            )

            filtered_chart_data = cltv_comparison_data.copy()
            if selected_chart_segment != "All":
                filtered_chart_data = filtered_chart_data[filtered_chart_data['segment'] == selected_chart_segment]

            fig_bar = px.bar(
                filtered_chart_data, # Use filtered data for the chart
                x='segment',
                y='Average CLTV',
                color='CLTV Type',
                barmode='group',
                labels={'segment': 'Customer Segment', 'Average CLTV': 'Avg CLTV (₹)'},
                color_discrete_map={'CLTV': "#32a2f1", 'predicted_cltv_3m': "#3fd33f"},
                title='Average Historical vs Predicted CLTV per Segment'
            )
            st.plotly_chart(fig_bar, use_container_width=True)
        else:
            st.warning("CLTV comparison data not available.")

def show_detailed_view_ui(
    rfm_segmented: pd.DataFrame,
    customers_at_risk_df: pd.DataFrame,
    threshold_value: dict):

    st.subheader("Full RFM Segmented Data & At-Risk Customers Overview")
    with st.expander("Full RFM Segmented Data with CLTV", expanded=False):
        if not rfm_segmented.empty:
            st.dataframe(rfm_segmented)
        else:
            st.warning("RFM Segmented data not available.")
    
    # Label logic for current metric
    # if selected_metric in ['recency']:
    #   operator_text = f"{selected_metric.title()} > {threshold_value:.0f}"
    #   risk_lambda = lambda x: "at risk" if x >= threshold_value else "regular customers"
    #   caption_text = f"Customers whose {selected_metric.title()} exceeds {threshold_value:.0f}: may be at risk of churning."
    # else:
    #   operator_text = f"{selected_metric.title()} < {threshold_value:.0f}"
    #   risk_lambda = lambda x: "at risk" if x < threshold_value else "regular customers"
    #   caption_text = f"Customers whose {selected_metric.title()} is below {threshold_value:.0f}: may be at risk of churning."
    #threshold= threshold_value['calculated_distribution_threshold']
    operator_text = f"RFM Score < {threshold_value:.0f}"
    caption_text = f"Customers whose RFM Score is lesser than {threshold_value:.0f}: may be at risk of churning."

    with st.expander(f"Customers at Risk ({operator_text})", expanded=False):
        st.caption(caption_text)
        if not customers_at_risk_df.empty:
            st.dataframe(customers_at_risk_df)
        else:
            st.info("No customers identified as at risk, or data not available.")

    with st.expander("RFM Score Distribution (Box & Histogram)"):
        def plot_metric_distribution(rfm_df: pd.DataFrame,  threshold_val: float):
            # Correct logic for all metrics:
            
            rfm_df = rfm_df.copy()
            rfm_df["Risk_Label"] = rfm_df["rfm_score"].apply(lambda x: "at risk" if x < threshold_val else "regular customers")
            colors = {
                "at risk": ("crimson", "lightcoral"),
                "regular customers": ("deepskyblue", "lightblue")
            }
            fig = make_subplots(
                rows=1, cols=2,
                subplot_titles=(f"Box Plot ", f"Histogram"),
                horizontal_spacing=0.15
            )
            for label, (box_color, _) in colors.items():
                subset = rfm_df[rfm_df["Risk_Label"] == label]
                fig.add_trace(
                    go.Box(
                        y=subset["rfm_score"],
                        name=label,
                        marker_color=box_color,
                        boxpoints="outliers"
                    ),
                    row=1, col=1
                )
            for label, (_, hist_color) in colors.items():
                subset = rfm_df[rfm_df["Risk_Label"] == label]
                fig.add_trace(
                    go.Histogram(
                        x=subset["rfm_score"],
                        name=label,
                        marker_color=hist_color,
                        opacity=0.7
                    ),
                    row=1, col=2
                )
            fig.update_layout(
                height=500,
                width=1000,
                title_text=f"RFM Score Distribution by Risk Segment",
                barmode="overlay"
            )
            return fig

        fig_metric = plot_metric_distribution(rfm_segmented, threshold_value)
        st.plotly_chart(fig_metric, use_container_width=True)


def show_realization_curve_ui(realization_curve_data: Dict[str, pd.DataFrame]):
    st.subheader("Realization Curve of CLTV Over Time")
    if realization_curve_data:
        # Define all available segments for the multiselect, including "Overall Average" and "All Segments"
        all_options = ['Champions', 'Potential Champions', 'Recent Customers', 
                 'Customers Needing Attention', 'Loyal Lapsers', 'About to Sleep', 'Lost', 'Unclassified', 'Overall Average']
        
        # Define default selected options
        default_selected = [
            'Overall Average'
        ]

        # Use st.multiselect for selecting multiple groups
        selected_options = st.multiselect(
            "Select Customer Group(s) for CLTV Curve",
            options=all_options,
            default=[opt for opt in default_selected if opt in all_options], # Ensure defaults exist
            key="realization_curve_segment_multiselect"
        )
        
        if selected_options:
            # Concatenate dataframes for all selected options
            charts_to_display = []
            for option in selected_options:
                df = realization_curve_data.get(option)
                if df is not None and not df.empty:
                    # Ensure 'Segment' column exists for coloring, even for 'Overall Average'
                    if 'Segment' not in df.columns:
                        df_copy = df.copy()
                        df_copy['Segment'] = option # Assign the option name as segment
                        charts_to_display.append(df_copy)
                    else:
                        charts_to_display.append(df)
                else:
                    st.info(f"No data available for '{option}'.")

            if charts_to_display:
                combined_df = pd.concat(charts_to_display, ignore_index=True)

                # Use the broader segment_colors for consistent coloring
                color_map = {
                         "Champions": "rgba(218, 165, 32, 1.0)",
                         "Potential Champions": "rgba(60, 179, 113, 1.0)",
                         "Customers Needing Attention": "rgba(255, 165, 0, 1.0)",
                         "Recent Customers": "rgba(70, 130, 180, 1.0)",
                         "Loyal Lapsers": "rgba(106, 90, 205, 1.0)",
                         "About to Sleep": "rgba(255, 99, 71, 1.0)",
                         "Lost": "rgba(128, 128, 128, 1.0)"
                }

                fig = px.line(
                    combined_df,
                    x="Period (Days)",
                    y="Avg CLTV per User",
                    text="Avg CLTV per User",
                    markers=True,
                    color='Segment', # Always color by 'Segment' now
                    color_discrete_map=color_map
                )
                
                fig.update_traces(
                    texttemplate='₹%{text:.2f}',
                    textposition='top center',
                    textfont=dict(size=14, color='black'),
                    marker=dict(size=8)
                )
                
                fig.update_layout(
                    title={
                        'text': f"CLTV Realization Curve - Selected Segments",
                        'x': 0.5,
                        'xanchor': 'center',
                        'font': dict(size=20, color='black')
                    },
                    xaxis=dict(
                        title=dict(text="Days", font=dict(size=16, color='black')),
                        tickfont=dict(size=14, color='black')
                    ),
                    yaxis=dict(
                        title=dict(text="Avg CLTV", font=dict(size=16, color='black')),
                        tickfont=dict(size=14, color='black')
                    ),
                    height=500
                )
                st.plotly_chart(fig, use_container_width=True)
            else:
                st.info("No data to display for the selected groups.")
        else:
            st.info("Please select at least one customer group to display the realization curve.")
    else:
        st.warning("Realization curve data not available.")

def show_churn_tab_ui(rfm_segmented: pd.DataFrame, churn_summary_data: pd.DataFrame, active_days_summary_data: pd.DataFrame, churn_detailed_view_data: pd.DataFrame):
    st.subheader("Churn Prediction Overview")

    if 'predicted_churn' in rfm_segmented.columns:
    # Use st.columns to create a clean side-by-side layout for the KPI cards
        col1, col2 = st.columns(2)

        # Calculate the metrics
        churned = rfm_segmented[rfm_segmented['predicted_churn'] == 1]
        
        # Handle the case where the dataframe might be empty to prevent division by zero
        churn_rate = (len(churned) / len(rfm_segmented) * 100) if len(rfm_segmented) > 0 else 0.0

        # Custom CSS for the KPI cards
        # We use st.markdown with unsafe_allow_html=True to inject the styling.
        card_style = """
        <style>
        .kpi-card {
            background-color: #B6D7F9; /* A soft, light blue for the background */
            color: black;            /* Black text for high contrast */
            padding: 20px;
            border-radius: 10px;
            text-align: center;
            box-shadow: 0 4px 8px rgba(0, 0, 0, 0.1); /* Adds a subtle shadow for depth */
            font-family: 'Inter', sans-serif;
        }
        .kpi-title {
            font-size: 1.2rem;
            font-weight: 600;
            margin-bottom: 5px;
        }
        .kpi-value {
            font-size: 2.5rem;
            font-weight: 800;
        }
        </style>
        """
        st.markdown(card_style, unsafe_allow_html=True)

        # Card for Predicted Churned Customers
        with col1:
            st.markdown(
                f"""
                <div class="kpi-card">
                    <div class="kpi-title">Predicted Churned Customers</div>
                    <div class="kpi-value">{len(churned)}</div>
                </div>
                """,
                unsafe_allow_html=True
            )

        # Card for Churn Rate (%)
        with col2:
            st.markdown(
                f"""
                <div class="kpi-card">
                    <div class="kpi-title">Churn Rate (%)</div>
                    <div class="kpi-value">{churn_rate:.2f}%</div>
                </div>
                """,
                unsafe_allow_html=True
            )

    else:
        # Display a warning if the required data is not available
        st.warning("Churn prediction data not available for overview metrics.")

    st.divider()
    st.markdown("### Churn Summary by Segment")

    # Use the same color map as defined for the pie chart and segment cards
    segment_colors_churn = {
                         "Champions": "rgba(218, 165, 32, 1.0)",
                         "Potential Champions": "rgba(60, 179, 113, 1.0)",
                         "Customers Needing Attention": "rgba(255, 165, 0, 1.0)",
                         "Recent Customers": "rgba(70, 130, 180, 1.0)",
                         "Loyal Lapsers": "rgba(106, 90, 205, 1.0)",
                         "About to Sleep": "rgba(255, 99, 71, 1.0)",
                         "Lost": "rgba(128, 128, 128, 1.0)"
    }

    
    st.markdown("#### Avg Churn Probability")
    if not churn_summary_data.empty:
        fig_churn = px.bar(
            churn_summary_data.sort_values(by='Avg Churn Probability'),
            x='Avg Churn Probability',
            y='segment',
            orientation='h',
            color='segment',
            color_discrete_map=segment_colors_churn, # Use the new color map
            text='Avg Churn Probability'
            )
        fig_churn.update_traces(texttemplate='%{x:.1%}', textposition='outside')
        fig_churn.update_layout(
            height=450, 
            margin=dict(t=30),
            xaxis=dict(tickformat=".0%") # Format axis labels as percentages
            ) 
        st.plotly_chart(fig_churn, use_container_width=True)
        

    st.markdown("#### Avg Expected Active Days")
    if not active_days_summary_data.empty:
        fig_days = px.bar(
            active_days_summary_data.sort_values(by='Avg Expected Active Days'),
            x='Avg Expected Active Days',
            y='segment',
            orientation='h',
            color='segment',
            color_discrete_map=segment_colors_churn, # Use the new color map
            text='Avg Expected Active Days'
            )
        fig_days.update_traces(texttemplate='%{x:.0f}', textposition='outside')
        fig_days.update_layout(height=450, margin=dict(t=30))
        st.plotly_chart(fig_days, use_container_width=True)

    
    st.divider()
    st.markdown("### All Customers at a Glance")

    # Removed st.toggle, displaying content directly
    if not churn_detailed_view_data.empty:
        st.dataframe(
            churn_detailed_view_data.style.format({'predicted_churn_prob': '{:.2%}', 'predicted_cltv_3m': '₹{:,.2f}'}),
            use_container_width=True
        )
    else:
        st.info("Detailed churn analysis data not available.")


#tab7 funcions
def _segments_in_order(df: pd.DataFrame):
    # Build order dynamically from dataset
    preferred =   ['Champions', 'Potential Champions', 'Recent Customers', 
                 'Customers Needing Attention', 'Loyal Lapsers', 'About to Sleep', 'Lost', 'Unclassified']
        
    present = [s for s in preferred if s in df['Segment'].unique().tolist()]
    extras = sorted(list(set(df['Segment'].unique().tolist()) - set(present)))
    return present + extras

def _list_pairs(migration_by_pair: dict, period_freq: str):
    pairs = []
    # Check if migration_by_pair is a DataFrame and if it's empty
    if isinstance(migration_by_pair, pd.DataFrame) and migration_by_pair.empty:
        return pairs
    # Check if it's an empty dictionary
    elif isinstance(migration_by_pair, dict) and not migration_by_pair:
        return pairs
    
    # Iterate through the dictionary keys, which are the (cp, np_) tuples
    for pair_tuple in migration_by_pair.keys():
        pairs.append(pair_tuple)
    
    # Sort the pairs to ensure chronological order in the dropdown
    pairs.sort()
    return pairs

def _filter_moved_for_pair(rfm_df, current_period, next_period, from_seg, to_seg, period_col, period_freq):
    """Filter customers who moved from one segment to another between periods."""
    #cust_col = _detect_customer_col(rfm_df)

    d = rfm_df[["User ID", period_col, "Segment"]].copy()
    d["next_period"] = d.groupby("User ID")[period_col].shift(-1)
    d["next_segment"] = d.groupby("User ID")["Segment"].shift(-1)

    moved = d[
        (d[period_col] == current_period)
        & (d["next_period"] == next_period)
        & (d["Segment"] == from_seg)
        & (d["next_segment"] == to_seg)
    ][["User ID", period_col, "Segment", "next_period", "next_segment"]]

    return moved


def pair_key(migration_by_pair: dict, cp: str, np_: str, period_freq: str):
    # Return the (key) that matches cp->np_ in the dict (supports str/pd.Period mixing)
    if not migration_by_pair:
        return None
    cpP = pd.Period(cp, period_freq)
    npP = pd.Period(np_, period_freq)
    key = None
    if (cpP, npP) in migration_by_pair:
        key = (cpP, npP)
    else:
        for (k1, k2) in migration_by_pair.keys():
            kk1 = k1 if isinstance(k1, pd.Period) else pd.Period(str(k1), period_freq)
            kk2 = k2 if isinstance(k2, pd.Period) else pd.Period(str(k2), period_freq)
            if kk1 == cpP and kk2 == npP:
                key = (k1, k2)
                break
    return key

def show_customer_migration_tab_ui(monthly_rfm: pd.DataFrame,
                                 quarterly_rfm: pd.DataFrame,
                                 monthly_pairs: dict,
                                 quarterly_pairs: dict):
    st.subheader("Customer Migration")

    # Guard: artifacts available?
    if monthly_rfm is None or quarterly_rfm is None or monthly_pairs is None or quarterly_pairs is None:
        st.warning(
            "Migration artifacts not found. Ensure your Kedro pipeline saves "
            "monthly_rfm, quarterly_rfm, monthly_pair_migrations, and quarterly_pair_migrations."
        )
        return

    # ----------------- INLINE CONTROLS (replacing sidebar) -----------------
    st.markdown("### Migration Controls")
    freq = st.radio(
        "Migration Frequency",
        ["Monthly (M)", "Quarterly (Q)"],
        index=0,
        key="migration_freq",
        horizontal=True
    )

    # Pick data by frequency
    if freq.startswith("Monthly"):
        rfm_df = monthly_rfm.copy()
        pairs = _list_pairs(monthly_pairs, "M") # This now returns a list of tuples
        pair_dict = monthly_pairs
        period_col = "month"; period_freq = "M"
    else:
        rfm_df = quarterly_rfm.copy()
        pairs = _list_pairs(quarterly_pairs, "Q") # This now returns a list of tuples
        pair_dict = quarterly_pairs
        period_col = "quarter"; period_freq = "Q"

    if not pairs:
        st.warning("No period pairs found in the data.")
        return
    
    if rfm_df is None or rfm_df.empty or not pairs:
        st.info("No migration pairs available. Run the pipeline on enough periods first.")
        return

    seg_list = _segments_in_order(rfm_df)

    # Place the remaining selectors in a single row
    c1, c2, c3 = st.columns([1.6, 1, 1], gap="small")
    with c1:
        # Correctly format the tuples for display in the selectbox
        # We need to handle `pd.Period` objects gracefully
        display_labels = []
        for cp, np_ in pairs:
            # Handle potential string or Period objects
            cp_str = str(cp) if not isinstance(cp, pd.Period) else cp.to_timestamp().strftime('%Y-%m')
            np_str = str(np_) if not isinstance(np_, pd.Period) else np_.to_timestamp().strftime('%Y-%m')
            display_labels.append(f"{cp_str} → {np_str}")

        pair_label = st.selectbox(
            "Period Pair",
            display_labels, # The correctly formatted labels
            key="mig_pair"
        )
    with c2:
        from_seg = st.selectbox("From Segment", seg_list, key="mig_from_seg")
    with c3:
        to_seg = st.selectbox("To Segment", seg_list, key="mig_to_seg")

    cp, np_ = pair_label.split(" → ")


    # ----------------- MAIN CONTENT -----------------
    # Drilldown table
    #st.markdown("### Drilldown (Who moved?)")
    with st.expander(f"**{from_seg} → {to_seg}** for **{cp} → {np_}**", expanded=False):
        moved = _filter_moved_for_pair(rfm_df, cp, np_, from_seg, to_seg, period_col, period_freq)
        if not moved.empty:
            st.dataframe(moved)
    
    
    #st.write(f"**{from_seg} → {to_seg}** for **{cp} → {np_}**")
    #st.dataframe(moved, use_container_width=True, height=280)

    csv = moved.to_csv(index=False).encode("utf-8")
    st.download_button(
        "Download CSV (this From→To)",
        data=csv,
        file_name=f"moved_{from_seg}to{to_seg}__{cp}to{np_}.csv",
        mime="text/csv",
    )

    # ---- Bar chart --------
    st.markdown("### Customer Distribution by Segment")
    key = pair_key(pair_dict, cp, np_, period_freq)
    # Dropdown to select the previous segment
    from_seg = st.selectbox(
        "Select Previous Segment:",
        seg_list,
        key="bar_chart_from_seg"
    )

    # Get the counts for the selected previous segment
    counts = pair_dict[key]['counts'].reindex(index=seg_list, columns=seg_list).fillna(0).astype(int)
    segment_counts = counts.loc[from_seg]

    # Calculate the percentage distribution
    total = segment_counts.sum()
    if total > 0:
        segment_distribution = (segment_counts / total).mul(100).round(1).astype(str) + '%'
        
        # Create a DataFrame for plotting
        plot_df = pd.DataFrame({
            'Next Segment': segment_counts.index,
            'Customer Count': segment_counts.values,
            'Percentage': (segment_counts / total).values
        })

        # Filter out segments with 0 customers for a cleaner chart
        plot_df = plot_df[plot_df['Customer Count'] > 0]

        # Use Plotly Express to create the bar chart
        fig = px.bar(
            plot_df,
            x='Next Segment',
            y='Customer Count',
            color='Next Segment', # Color the bars by segment
            text='Percentage',
            title=f"Distribution of Customers from **{from_seg}** ({cp}) to Next Segments ({np_})",
            labels={
                "Next Segment": f"Next Segment ({np_})",
                "Customer Count": "Number of Customers"
            }
        )
        
        fig.update_traces(texttemplate='%{y}', textposition='outside')
        
        # Customize the layout for better readability
        fig.update_layout(
            xaxis_title=f"Next Segment ({np_})",
            yaxis_title="Number of Customers",
            font=dict(size=14, color="black"),
            showlegend=False,
            margin=dict(l=0, r=0, t=30, b=10),
            height=450,
            width=350 # Legend is redundant since x-axis labels are clear
        )
    st.plotly_chart(fig, use_container_width=True)
    # Heatmap for this pair (row-wise %)
    st.markdown("### Heatmap (Row-wise % for selected pair)")
    key = pair_key(pair_dict, cp, np_, period_freq)
    if key is None:
        st.info("Selected period pair not found in artifacts.")
        return

    mat = pair_dict[key]['percent'].copy()
    mat = mat.reindex(index=seg_list, columns=seg_list).fillna(0.0)

    fig_hm = px.imshow(
        mat.values, x=mat.columns, y=mat.index, aspect="auto",
        color_continuous_scale="Blues", origin="upper"
    )

    fig_hm.update_traces(
        text=np.round(mat.values * 100).astype(int),
        texttemplate="%{text}%",
        hovertemplate="From %{y} → %{x}<br>%{z:.1%}<extra></extra>"
    )

    fig_hm.update_layout(margin=dict(l=0, r=0, t=30, b=0), height=520)
    st.plotly_chart(fig_hm, use_container_width=True)

    
        # --- START OF SANKEY CODE BLOCK ---
    seg_list = ['Champions', 'Potential Champions', 'Recent Customers', 
                 'Customers Needing Attention', 'Loyal Lapsers', 'About to Sleep', 'Lost']
    segment_palette = {
    "Champions": "rgba(218, 165, 32, 1.0)",
    "Potential Champions": "rgba(60, 179, 113, 1.0)",
    "Customers Needing Attention": "rgba(255, 165, 0, 1.0)",
    "Recent Customers": "rgba(70, 130, 180, 1.0)",
    "Loyal Lapsers": "rgba(106, 90, 205, 1.0)",
    "About to Sleep": "rgba(255, 99, 71, 1.0)",
    "Lost": "rgba(128, 128, 128, 1.0)" 
    }

    
    sel = st.multiselect(
        "Show ONLY flows involving these segments (either side):",
        seg_list,
        default=seg_list
    )

    

    # --- Data Preparation for Sankey Chart ---
    counts = pair_dict[key]['counts'].reindex(index=seg_list, columns=seg_list).fillna(0).astype(int)
    S = len(seg_list)
    labels = [f"{s} ({cp})" for s in seg_list] + [f"{s} ({np_})" for s in seg_list]

    source = []; target = []; value = []
    for i, s_from in enumerate(seg_list):
        for j, s_to in enumerate(seg_list):
            v = int(counts.iloc[i, j])
            if v <= 0:
                continue
            
            if s_from not in sel and s_to not in sel:
                continue
            source.append(i)
            target.append(S + j)
            value.append(v)

    # --- Color Assignment Logic ---
    
    node_colors = [segment_palette.get(s, 'black') for s in seg_list] * 2

    # Get a list of colors for each link based on the source node's segment
    # This is the core fix for the ordering problem
    y_positions = [1 - (i / (S - 1)) for i in range(S)]
    node_y = y_positions + y_positions
    # For robustness, add a small epsilon to avoid 0.0 or 1.0 which can cause issues
    node_y = [pos if pos not in [0.0, 1.0] else (0.0001 if pos == 0.0 else 0.9999) for pos in node_y]

    link_colors = []
    for i in range(len(source)):
        source_index = source[i]
        source_segment_name = seg_list[source_index]
        link_color = segment_palette.get(source_segment_name, 'rgba(200, 200, 200, 0.4)')
        # Make the link color semi-transparent
        link_colors.append(link_color.replace('1.0', '0.4'))

    # --- Sankey Chart Creation ---
    if value:
        fig = go.Figure(go.Sankey(
            node=dict(
                label=labels,
                pad=15,
                thickness=10,
                color=node_colors,
                #font=dict(size=15, color="black"),
                line=dict(color="black", width=0.5),
                hovertemplate="Segment: %{label}<br>Count: %{value}<extra></extra>",
                y=node_y
            ),
            link=dict(
                source=source,
                target=target,
                value=value,
                color=link_colors,
                hovertemplate="From: %{source.label}<br>To: %{target.label}<br>Count: %{value}<extra></extra>"
            )
        ))
        fig.update_layout(
            title="Customer Migration Flow",
            font=dict(size=15, color="white"),
            margin=dict(l=0, r=0, t=30, b=0),
            height=520
        )
        st.plotly_chart(fig, use_container_width=True)
    else:
        st.info("No links to display with the current selection.")


# **- NEW FUNCTION -**
# 

def show_performance_tab_ui(churn_performance: Dict):
    st.subheader("Churn Model Performance Metrics")
    st.markdown("Metrics for the Random Forest Classifier trained to predict churn.")

    # KPI Cards for overall metrics
    if not churn_performance['metrics'].empty:
        st.markdown("#### Overall Performance")
        metrics_df = churn_performance['metrics'].set_index("Metric")
        col1, col2, col3, col4 = st.columns(4)

        with col1:
            st.metric("Accuracy", f"{metrics_df.loc['Accuracy', 'Value']:.2f}")
        with col2:
            st.metric("Precision (Churn)", f"{metrics_df.loc['Precision (Churn)', 'Value']:.2f}")
        with col3:
            st.metric("Recall (Churn)", f"{metrics_df.loc['Recall (Churn)', 'Value']:.2f}")
        with col4:
            st.metric("F1-Score (Churn)", f"{metrics_df.loc['F1-Score (Churn)', 'Value']:.2f}")

    st.markdown("#### Confusion Matrix")
    st.caption("How many predictions were correct vs. incorrect?")

    if not churn_performance['confusion_matrix'].empty:
        fig_cm = px.imshow(
            churn_performance['confusion_matrix'],
            text_auto=True,
            labels=dict(x="Predicted Class", y="Actual Class", color="Count"),
            color_continuous_scale=px.colors.sequential.Teal,
            aspect="auto"
        )
        fig_cm.update_layout(
            xaxis=dict(title="Predicted"),
            yaxis=dict(title="Actual"),
            width=500,
            height=500
        )
        st.plotly_chart(fig_cm)
    else:
        st.warning("Churn model performance data not available.")


def run_streamlit_app():
    st.set_page_config(page_title="CLTV Dashboard", layout="wide")
    st.title("Customer Lifetime Value Dashboard")

<<<<<<< HEAD
=======
    # --- Load custom CSS ---
    # This assumes .streamlit/style.css exists in the same directory as streamlit_app.py
    #try:
    #    with open(KEDRO_PROJECT_ROOT / ".streamlit" / "style.css") as f:
    #        st.markdown(f"<style>{f.read()}</style>", unsafe_allow_html=True)
    #except FileNotFoundError:
    #    st.warning("Could not find .streamlit/style.css. Default Streamlit font will be used.")
    # --- End custom CSS load ---
>>>>>>> c8194982


    if 'ui_data' not in st.session_state:
        st.session_state['ui_data'] = None
    if 'preprocessing_done' not in st.session_state:
        st.session_state['preprocessing_done'] = False
    
    # **- NEW TAB -**
    tab1, tab2, tab3, tab4, tab5, tab6, tab7 = st.tabs([
        "Upload / Load Data", "Findings",  "Predictions", "Realization Curve", "Churn", "Customer Migration", "Model Performance"
    ])

    with tab1:
        st.subheader("Data Source Selection")
        orders_file = st.file_uploader("Upload Orders CSV", type=["csv"], key="orders_upload")
        transactions_file = st.file_uploader("Upload Transactions CSV", type=["csv"], key="transactions_upload")

        use_sample_data = st.button("Use Sample Data", key="use_sample_button")

        if orders_file and transactions_file:
            st.session_state['data_source'] = 'uploaded'
            st.session_state['orders_file_obj'] = orders_file
            st.session_state['transactions_file_obj'] = transactions_file
            st.success("Files uploaded. Click 'Process Data' to continue.")
        elif use_sample_data:
            st.session_state['data_source'] = 'sample'
            st.session_state['orders_file_obj'] = None
            st.session_state['transactions_file_obj'] = None
            st.success("Using sample data. Click 'Process Data' to continue.")

        if st.button("Process Data", key="process_data_button"):
            st.cache_data.clear() 
            if 'data_source' not in st.session_state:
                st.warning("Please upload files or select sample data first.")
                return

            with st.spinner("Preparing data"):
                try:
                    if st.session_state['data_source'] == 'uploaded':
                        with open(FIXED_ORDERS_RAW_PATH, "wb") as f:
                            f.write(st.session_state['orders_file_obj'].getbuffer())
                        with open(FIXED_TRANSACTIONS_RAW_PATH, "wb") as f:
                            f.write(st.session_state['transactions_file_obj'].getbuffer())
                        
                        st.info(f"Uploaded files saved to {FIXED_ORDERS_RAW_PATH} and {FIXED_TRANSACTIONS_RAW_PATH}")

                    elif st.session_state['data_source'] == 'sample':
                        shutil.copy(SAMPLE_ORDER_PATH, FIXED_ORDERS_RAW_PATH)
                        shutil.copy(SAMPLE_TRANS_PATH, FIXED_TRANSACTIONS_RAW_PATH)
                        st.info(f"Sample files copied to {FIXED_ORDERS_RAW_PATH} and {FIXED_TRANSACTIONS_RAW_PATH}")
                    
                    st.info("Processing Data")

                    st.session_state['preprocessing_triggered'] = True
                    st.rerun()
                except Exception as e:
                    st.error(f"Error preparing data: {e}")
                    st.session_state['preprocessing_triggered'] = False

    if st.session_state.get('preprocessing_triggered'):
        st.session_state['ui_data'] = run_kedro_main_pipeline_and_load_ui_data()
        st.session_state['preprocessing_done'] = True
        st.session_state['preprocessing_triggered'] = False
        
        if st.session_state['ui_data'] is not None:
            st.success("UI loaded!")

    if st.session_state.get('preprocessing_done') and st.session_state['ui_data'] is not None and not st.session_state['ui_data']['rfm_segmented'].empty:
        ui_data = st.session_state['ui_data']
        with tab2:
            show_findings_ui(ui_data['kpi_data'], ui_data['segment_summary'], ui_data['segment_counts'], ui_data['top_products_by_segment'], ui_data['df_orders_merged'])
        with tab3:
            show_prediction_tab_ui(ui_data['predicted_cltv_display'], ui_data['cltv_comparison'])
        with tab4:
            show_realization_curve_ui(ui_data['realization_curve'])
        with tab5:

            show_detailed_view_ui(
                ui_data['rfm_segmented'],
                ui_data['customers_at_risk'],
                ui_data['calculated_distribution_threshold']
            )
            show_churn_tab_ui(ui_data['rfm_segmented'], ui_data['churn_summary'], ui_data['active_days_summary'], ui_data['churn_detailed_view'])
        
        with tab6:
            show_customer_migration_tab_ui(
                ui_data['monthly_rfm'], ui_data['quarterly_rfm'],
                ui_data['monthly_pair_migrations'], ui_data['quarterly_pair_migrations'])
        
        # **- NEW TAB -**
        with tab7:
            show_performance_tab_ui(ui_data['churn_performance'])

    else:
        for tab in [tab2, tab3, tab4, tab5, tab6, tab7]:
            with tab:
                st.warning("Please upload or load data first in the 'Upload / Load Data' tab and click 'Process Data'.")

if __name__ == "__main__":
    run_streamlit_app()<|MERGE_RESOLUTION|>--- conflicted
+++ resolved
@@ -1123,20 +1123,6 @@
 def run_streamlit_app():
     st.set_page_config(page_title="CLTV Dashboard", layout="wide")
     st.title("Customer Lifetime Value Dashboard")
-
-<<<<<<< HEAD
-=======
-    # --- Load custom CSS ---
-    # This assumes .streamlit/style.css exists in the same directory as streamlit_app.py
-    #try:
-    #    with open(KEDRO_PROJECT_ROOT / ".streamlit" / "style.css") as f:
-    #        st.markdown(f"<style>{f.read()}</style>", unsafe_allow_html=True)
-    #except FileNotFoundError:
-    #    st.warning("Could not find .streamlit/style.css. Default Streamlit font will be used.")
-    # --- End custom CSS load ---
->>>>>>> c8194982
-
-
     if 'ui_data' not in st.session_state:
         st.session_state['ui_data'] = None
     if 'preprocessing_done' not in st.session_state:
