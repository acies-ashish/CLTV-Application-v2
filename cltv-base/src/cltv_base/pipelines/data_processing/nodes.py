--- conflicted
+++ resolved
@@ -26,28 +26,19 @@
     df_standardized = df.rename(columns=column_map)
     print(df_standardized.info())
     return df_standardized
-<<<<<<< HEAD
 
 def convert_data_types(
     orders_df: pd.DataFrame, 
     transactions_df: pd.DataFrame, 
     behavioral_df: pd.DataFrame
 ) -> Tuple[pd.DataFrame, pd.DataFrame, pd.DataFrame]:
-=======
-def convert_data_types(orders_df: pd.DataFrame, transactions_df: pd.DataFrame) -> Tuple[pd.DataFrame, pd.DataFrame]:
->>>>>>> 9c9c92df
-    
     print("Converting data types...")
 
     # --- Transactions ---
     if 'Purchase Date' in transactions_df.columns:
-<<<<<<< HEAD
         transactions_df['Purchase Date'] = pd.to_datetime(
             transactions_df['Purchase Date'], dayfirst=False, errors='coerce'
         )
-=======
-        transactions_df['Purchase Date'] = pd.to_datetime(transactions_df['Purchase Date'], dayfirst=False, errors='coerce')
->>>>>>> 9c9c92df
     else:
         print("Warning: 'Purchase Date' not found in transactions_df.")
 
@@ -69,7 +60,6 @@
     else:
         print("Warning: 'Return Date' not found in orders_df.")
 
-<<<<<<< HEAD
     numeric_cols_orders = ['Unit Price', 'Quantity']
     for col in numeric_cols_orders:
         if col in orders_df.columns:
@@ -80,22 +70,6 @@
         behavioral_df['Visit Timestamp'] = pd.to_datetime(
             behavioral_df['Visit Timestamp'], errors='coerce'
         )
-=======
-    # Convert numeric columns in orders_df
-    numeric_columns = ['Unit Price', 'Quantity']
-    for col in numeric_columns:
-        if col in orders_df.columns:
-            orders_df[col] = pd.to_numeric(orders_df[col], errors='coerce')
-    
-    # Convert numeric columns in transactions_df (assuming 'Total Amount' is the main one)
-    numeric_columns = ['Total Amount', 'Total Payable', 'Discount Value', 'Shipping Cost']
-    for col in numeric_columns:
-        if col in transactions_df.columns:
-            transactions_df[col] = pd.to_numeric(transactions_df[col], errors='coerce')
-    # Ensure 'User ID' is string type in transactions_df for consistent merging later
-    if 'User ID' in transactions_df.columns:
-        transactions_df['User ID'] = transactions_df['User ID'].astype(str)
->>>>>>> 9c9c92df
     else:
         print("Warning: 'Visit Timestamp' not found in behavioral_df.")
 
@@ -159,8 +133,8 @@
     else:
         print("Warning: 'Transaction ID' or 'User ID' not found in both orders and transactions for merging. Skipping merge.")
         df_orders_merged = orders_df.copy()
-<<<<<<< HEAD
         print(df_orders_merged.info())
+
     return df_orders_merged
 
 def aggregate_behavioral_customer_level(behavioral_df: pd.DataFrame) -> pd.DataFrame:
@@ -332,8 +306,4 @@
         how="left"
     )
     print(merged_df.info())
-    return merged_df
-=======
-    print(df_orders_merged.info())
-    return df_orders_merged
->>>>>>> 9c9c92df
+    return merged_df